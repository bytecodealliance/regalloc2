use core::convert::TryInto;
use core::iter::FromIterator;
use core::ops::{Index, IndexMut};
use crate::domtree::dominates;
use crate::{domtree, postorder, AllocationKind, Block, Inst, InstPosition, Operand, OperandConstraint, OperandKind, OperandPos, PReg, PRegSet, RegClass, SpillSlot, VReg};
use crate::{Function, MachineEnv, ssa::validate_ssa, ProgPoint, Edit, Output};
use crate::{cfg::CFGInfo, RegAllocError, Allocation, ion::Stats};
use alloc::collections::{BTreeSet, VecDeque};
use alloc::vec::Vec;
use hashbrown::{HashSet, HashMap};

use std::println;
use std::format;

mod lru;
mod iter;
use lru::*;
use iter::*;

#[derive(Debug)]
struct Allocs {
    allocs: Vec<Allocation>,
    /// `inst_alloc_offsets[i]` is the offset into `allocs` for the allocations of
    /// instruction `i`'s operands.
    inst_alloc_offsets: Vec<u32>,
}

impl Allocs {
    fn new<F: Function>(func: &F, env: &MachineEnv) -> Self {
        // The number of operands is <= number of virtual registers
        // It can be lesser in the case where virtual registers are used multiple
        // times in a single instruction.
        let mut allocs = Vec::with_capacity(func.num_vregs());
        let mut inst_alloc_offsets = Vec::with_capacity(func.num_vregs());
        for inst in 0..func.num_insts() {
            let operands_len = func.inst_operands(Inst::new(inst)).len() as u32;
            inst_alloc_offsets.push(allocs.len() as u32);
            for _ in 0..operands_len {
                allocs.push(Allocation::none());
            }
        }
        Self {
            allocs,
            inst_alloc_offsets,
        }
    }
}

impl Index<(usize, usize)> for Allocs {
    type Output = Allocation;

    /// Retrieve the allocation for operand `idx.1` at instruction `idx.0`
    fn index(&self, idx: (usize, usize)) -> &Allocation {
        &self.allocs[self.inst_alloc_offsets[idx.0] as usize + idx.1]
    }
}

impl IndexMut<(usize, usize)> for Allocs {
    fn index_mut(&mut self, idx: (usize, usize)) -> &mut Allocation {
        &mut self.allocs[self.inst_alloc_offsets[idx.0] as usize + idx.1]
    }
}

#[derive(Debug)]
pub struct Env<'a, F: Function> {
    func: &'a F,

    /// The current allocations for all virtual registers.
    vreg_allocs: Vec<Allocation>,
    /// Spillslots for all virtual registers.
    /// `vreg_spillslots[i]` is the spillslot for virtual register `i`.
    vreg_spillslots: Vec<SpillSlot>,
    /// The virtual registers that are currently live.
    live_vregs: HashSet<VReg>,
    /// Allocatable free physical registers for classes Int, Float, and Vector, respectively.
    freepregs: PartedByRegClass<BTreeSet<PReg>>,
    /// Least-recently-used caches for register classes Int, Float, and Vector, respectively.
    lrus: Lrus,
    /// `vreg_in_preg[i]` is the virtual register currently in the physical register
    /// with index `i`.
    vreg_in_preg: Vec<VReg>,
    /// For parallel moves from branch args to block param spillslots.
    temp_spillslots: PartedByRegClass<Vec<SpillSlot>>,
    /// The edits to be inserted before the currently processed instruction.
    inst_pre_edits: VecDeque<(ProgPoint, Edit, RegClass)>,
    /// The edits to be inserted after the currently processed instruction.
    inst_post_edits: VecDeque<(ProgPoint, Edit, RegClass)>,
    /// All the allocatables registers that were used for one thing or the other
    /// but need to be freed after the current instruction has completed processing,
    /// not immediately, like allocatable registers used as scratch registers.
    /// 
    /// This is used to keep track of them so that they can be marked as free for reallocation
    /// after the instruction has completed processing.
    free_after_curr_inst: HashSet<PReg>,
    /// The virtual registers of use operands that have been allocated in the current instruction
    /// and for which edits had to be inserted to save and restore them because their constraint
    /// doesn't allow the allocation they are expected to be in after the instruction.
    /// 
    /// This needs to be kept track of to generate the correct moves in the case where a
    /// single virtual register is used multiple times in a single instruction with
    /// different constraints.
    use_vregs_saved_and_restored_in_curr_inst: HashSet<VReg>,
    /// Physical registers that were used for late def operands and now free to be
    /// reused for early operands in the current instruction.
    ///
    /// After late defs have been allocated, rather than returning their registers to
    /// the free register list, it is added here to avoid the registers being used as
    /// scratch registers.
    /// 
    /// For example, consider the following:
    /// def v0, use v1
    /// If the processing of v1 requires a stack-to-stack move, then a scratch register is
    /// used and the instruction becomes:
    /// def v0, use v1
    /// move from stack0 to p0
    /// move from p0 to stack1
    /// 
    /// Since scratch registers may be drawn from the free register list and v0 will be allocated and
    /// deallocated before v1, then it's possible for the scratch register p0 to be v0's allocation,
    /// which is incorrect because p0 will end up holding whatever is in stack0, not v0.
    /// `freed_def_regs` avoids this by allowing the late def registers to be reused without making it
    /// possible for this scratch register scenario to happen.
    freed_def_pregs: PartedByRegClass<BTreeSet<PReg>>,
    /// Used to keep track of which used vregs are seen for the first time
    /// in the instruction, that is, if the vregs live past the current instruction.
    /// This is used to determine whether or not reused operands
    /// for reuse-input constraints should be restored after an instruction.
    /// It's also used to determine if the an early operand can reuse a freed def operand's
    /// allocation. And it's also used to determine the edits to be inserted when
    /// allocating a use operand.
    vregs_first_seen_in_curr_inst: HashSet<VReg>,
    /// Used to keep track of which vregs have been allocated in the current instruction.
    /// This is used to determine which edits to insert when allocating a use operand.
    vregs_allocd_in_curr_inst: HashSet<VReg>,
    /// All the safepoint instructions encountered during allocation and their blocks.
    /// When allocation is completed, this contains all the safepoint instructions
    /// in the function.
    /// This is used to build the stackmap after allocation is complete.
    safepoint_insts: Vec<(Block, Inst)>,
    /// All the liveout vregs encountered during allocation.
    /// When allocation is completed, this contains all the liveout vregs in
    /// the function.
    /// This is used to build the stackmap after allocation is complete.
    liveout_vregs: HashSet<VReg>,
    /// When allocation is completed, `liveout_vreg_def_inst[i]` holds the block
    /// and instruction in which liveout vreg `i` is defined. If vreg `i` is not liveout,
    /// then the block and instruction will be invalid.
    /// This is used to build the stackmap after allocation is complete.
    liveout_vreg_def_inst: Vec<(Block, Inst)>,
    /// When allocation is completed, this holds all the reftype vregs that
    /// already have a slot in the stackmap.
    /// This is used while building the stackmap after allocation is completed,
    /// to avoid adding duplicate entries for liveout vregs.
    slot_is_in_stackmap: HashSet<(Inst, VReg)>,
    /// Used to determine if a scratch register is needed for an
    /// instruction's moves during the `process_edit` calls.
    inst_needs_scratch_reg: PartedByRegClass<bool>,
    /// The operand indexes of the inputs reused for reuse operands.
    /// This is used to avoid assigning a freed def preg to a reused input.
    reused_inputs_in_curr_inst: Vec<usize>,
    /// The vregs defined or used in the current instruction.
    vregs_in_curr_inst: HashSet<VReg>,
    dedicated_scratch_regs: PartedByRegClass<Option<PReg>>,
    preg_index_to_class_and_hw_enc: HashMap<usize, PReg>,

    fixed_stack_slots: Vec<PReg>,

    // Output.
    allocs: Allocs,
    edits: VecDeque<(ProgPoint, Edit)>,
    safepoint_slots: Vec<(ProgPoint, Allocation)>,
    num_spillslots: u32,
    stats: Stats,
}

impl<'a, F: Function> Env<'a, F> {
    fn new(func: &'a F, env: &'a MachineEnv) -> Self {
        trace!("multispillslots_named_by_last_slot: {:?}", func.multi_spillslot_named_by_last_slot());
        let mut regs = [
            env.preferred_regs_by_class[RegClass::Int as usize].clone(),
            env.preferred_regs_by_class[RegClass::Float as usize].clone(),
            env.preferred_regs_by_class[RegClass::Vector as usize].clone(),
        ];
        regs[0].extend(env.non_preferred_regs_by_class[RegClass::Int as usize].iter().cloned());
        regs[1].extend(env.non_preferred_regs_by_class[RegClass::Float as usize].iter().cloned());
        regs[2].extend(env.non_preferred_regs_by_class[RegClass::Vector as usize].iter().cloned());
        use alloc::vec;
        trace!("{:?}", env);
        Self {
            func,
            // Just using this for debugging
            preg_index_to_class_and_hw_enc: {
                let mut map = HashMap::new();
                for class in [RegClass::Int, RegClass::Float, RegClass::Vector] {
                    let class = class as usize;
                    for reg in env.preferred_regs_by_class[class].iter().cloned() {
                        map.insert(reg.index(), reg);
                    }
                    for reg in env.non_preferred_regs_by_class[class].iter().cloned() {
                        map.insert(reg.index(), reg);
                    }
                    for reg in env.fixed_stack_slots.iter().cloned() {
                        map.insert(reg.index(), reg);
                    }
                }
                map
            },
            vreg_allocs: vec![Allocation::none(); func.num_vregs()],
            vreg_spillslots: vec![SpillSlot::invalid(); func.num_vregs()],
            live_vregs: HashSet::with_capacity(func.num_vregs()),
            freepregs: PartedByRegClass {
                items: [
                    BTreeSet::from_iter(regs[0].clone()),
                    BTreeSet::from_iter(regs[1].clone()),
                    BTreeSet::from_iter(regs[2].clone()),
                ]
            },
            lrus: Lrus::new(
                &regs[0],
                &regs[1],
                &regs[2]
            ),
            vreg_in_preg: vec![VReg::invalid(); PReg::NUM_INDEX],
            fixed_stack_slots: env.fixed_stack_slots.clone(),
            temp_spillslots: PartedByRegClass { items: [
                Vec::with_capacity(func.num_vregs()),
                Vec::with_capacity(func.num_vregs()),
                Vec::with_capacity(func.num_vregs()),
            ] },
            inst_pre_edits: VecDeque::new(),
            inst_post_edits: VecDeque::new(),
            free_after_curr_inst: HashSet::new(),
            vregs_allocd_in_curr_inst: HashSet::new(),
            use_vregs_saved_and_restored_in_curr_inst: HashSet::new(),
            freed_def_pregs: PartedByRegClass { items: [BTreeSet::new(), BTreeSet::new(), BTreeSet::new()] },
            vregs_first_seen_in_curr_inst: HashSet::new(),
            safepoint_insts: Vec::new(),
            liveout_vregs: HashSet::new(),
            liveout_vreg_def_inst: vec![(Block::invalid(), Inst::invalid()); func.num_vregs()],
            inst_needs_scratch_reg: PartedByRegClass { items: [false, false, false] },
            reused_inputs_in_curr_inst: Vec::new(),
            vregs_in_curr_inst: HashSet::new(),
            dedicated_scratch_regs: PartedByRegClass { items: [
                env.scratch_by_class[0],
                env.scratch_by_class[1],
                env.scratch_by_class[2],
            ] },
            slot_is_in_stackmap: HashSet::new(),
            allocs: Allocs::new(func, env),
            edits: VecDeque::new(),
            safepoint_slots: Vec::new(),
            num_spillslots: 0,
            stats: Stats::default(),
        }
    }

    fn is_stack(&self, alloc: Allocation) -> bool {
        if alloc.is_stack() {
            return true;
        }
        if alloc.is_reg() {
            return self.fixed_stack_slots.contains(&alloc.as_reg().unwrap());
        }
        false
    }

    fn add_freed_regs_to_freelist(&mut self) {
        for class in [RegClass::Int, RegClass::Float, RegClass::Vector] {
            for preg in self.freed_def_pregs[class].iter().cloned() {
                self.freepregs[class].insert(preg);
                self.lrus[class].append(preg.hw_enc());
            }
            self.freed_def_pregs[class].clear();
        }
        for preg in self.free_after_curr_inst.iter().cloned() {
            self.freepregs[preg.class()].insert(preg);
            self.lrus[preg.class()].append(preg.hw_enc());
        }
        self.free_after_curr_inst.clear();
    }

    /// The scratch registers needed for processing the edits generated
    /// during a `reload_at_begin` call.
    ///
    /// This function is only called when all instructions in a block have
    /// already been processed. The only edits being processed will be for the
    /// ones to move a liveout vreg or block param from its spillslot to its
    /// expected allocation.
    fn get_scratch_regs_for_reloading(&self) -> PartedByRegClass<Option<PReg>> {
        trace!("Getting scratch registers for reload_at_begin");
        let mut scratch_regs = PartedByRegClass{ items: [None, None, None] };
        for class in [RegClass::Int, RegClass::Float, RegClass::Vector] {
            if self.inst_needs_scratch_reg[class] {
                trace!("{:?} class needs a scratch register", class);
                if self.dedicated_scratch_regs[class].is_some() {
                    trace!("Using the dedicated scratch register for class {:?}", class);
                    scratch_regs[class] = self.dedicated_scratch_regs[class];
                } else {
                    trace!("No dedicated scratch register for class {:?}. Using the last free register", class);
                    scratch_regs[class] = Some(*self.freepregs[class].last().expect("Allocation impossible?"));
                }
            }
        }
        scratch_regs
    }

    /// The scratch registers needed for processing edits generated while
    /// processing instructions.
    fn get_scratch_regs(&mut self, inst: Inst) -> PartedByRegClass<Option<PReg>> {
        trace!("Getting scratch registers for instruction {:?}", inst);
        let mut scratch_regs = PartedByRegClass { items: [None, None, None] };
        for class in [RegClass::Int, RegClass::Float, RegClass::Vector] {
            if self.inst_needs_scratch_reg[class] {
                trace!("{:?} class needs a scratch register", class);
                if let Some(reg) = self.dedicated_scratch_regs[class] {
                    trace!("Using the dedicated scratch register for class {:?}", class);
                    scratch_regs[class] = Some(reg);
                } else {
                    trace!("class {:?} has no dedicated scratch register", class);
                    let reg = if let Some(preg) = self.freepregs[class].last() {
                        trace!("Using the last free {:?} register for scratch", class);
                        *preg
                    } else {
                        trace!("No free {:?} registers. Evicting a register", class);
                        self.evict_any_reg(inst, class)
                    };
                    scratch_regs[class] = Some(reg);
                }
            } else {
                trace!("{:?} class does not need a scratch register", class);
            }
        }
        scratch_regs
    }

    fn process_edits(&mut self, scratch_regs: PartedByRegClass<Option<PReg>>) {
        for i in (0..self.inst_post_edits.len()).rev() {
            let (point, edit, class) = self.inst_post_edits[i].clone();
            self.process_edit(point, edit, scratch_regs[class]);
        }
        for i in (0..self.inst_pre_edits.len()).rev() {
            let (point, edit, class) = self.inst_pre_edits[i].clone();
            self.process_edit(point, edit, scratch_regs[class]);
        }
        for class in [RegClass::Int, RegClass::Float, RegClass::Vector] {
            self.inst_needs_scratch_reg[class] = false;
        }
        self.inst_post_edits.clear();
        self.inst_pre_edits.clear();
    }

    fn process_edit(&mut self, point: ProgPoint, edit: Edit, scratch_reg: Option<PReg>) {
        trace!("Processing edit: {:?}", edit);
        let Edit::Move { from, to } = edit;
        if self.is_stack(from) && self.is_stack(to) {
            let scratch_reg = scratch_reg.unwrap();
            trace!("Edit is stack-to-stack, generating two moves with a scratch register {:?}", scratch_reg);
            let scratch_alloc = Allocation::reg(scratch_reg);
            trace!("Processed Edit: {:?}", (point, Edit::Move {
                from: scratch_alloc,
                to,
            }));
            self.edits.push_front((point, Edit::Move {
                from: scratch_alloc,
                to,
            }));
            trace!("Processed Edit: {:?}", (point, Edit::Move {
                from,
                to: scratch_alloc,
            }));
            self.edits.push_front((point, Edit::Move {
                from,
                to: scratch_alloc,
            }));
        } else {
            trace!("Edit is not stack-to-stack. Adding it directly:");
            trace!("Processed Edit: {:?}", (point, Edit::Move {
                from,
                to,
            }));
            self.edits.push_front((point, Edit::Move {
                from,
                to,
            }));
        }
    }

    fn add_move_later(&mut self, inst: Inst, from: Allocation, to: Allocation, class: RegClass, pos: InstPosition, prepend: bool) {
        trace!("Recording edit to add later: {:?}", (ProgPoint::new(inst, pos), Edit::Move {
            from,
            to
        }, class));
        if from == to {
            trace!("Deciding not to record the edit, since the source and dest are the same");
            return;
        }
        if self.is_stack(from) && self.is_stack(to) {
            self.inst_needs_scratch_reg[class] = true;
        }
        let target_edits = match pos {
            InstPosition::After => &mut self.inst_post_edits,
            InstPosition::Before => &mut self.inst_pre_edits
        };
        if prepend {
            target_edits.push_front((ProgPoint::new(inst, pos), Edit::Move {
                from,
                to,
            }, class));
        } else {
            target_edits.push_back((ProgPoint::new(inst, pos), Edit::Move {
                from,
                to,
            }, class));
        }
    }

    fn move_after_inst(&mut self, inst: Inst, vreg: VReg, to: Allocation) {
        self.add_move_later(inst, self.vreg_allocs[vreg.vreg()], to, vreg.class(), InstPosition::After, false);
    }

    fn move_before_inst(&mut self, inst: Inst, vreg: VReg, to: Allocation) {
        self.add_move_later(inst, self.vreg_allocs[vreg.vreg()], to, vreg.class(), InstPosition::Before, false);
    }

    fn allocd_within_constraint(&self, inst: Inst, op: Operand) -> bool {
        let alloc = self.vreg_allocs[op.vreg().vreg()];
        let alloc_is_clobber = if let Some(preg) = alloc.as_reg() {
            self.func.inst_clobbers(inst).contains(preg)
        } else {
            false
        };
        match op.constraint() {
            OperandConstraint::Any => {
                // Completely avoid assigning clobbers, if possible.
                // Assigning a clobber to a def operand that lives past the
                // current instruction makes it impossible to restore
                // the vreg.
                // And assigning a clobber to a use operand that is reused
                // by a def operand with a reuse constraint will end up
                // assigning the clobber to that def, and if it lives past
                // the current instruction, then restoration will be impossible.
                alloc.is_some() && !alloc_is_clobber
            },
            OperandConstraint::Reg => {
                let alloc_is_reg = alloc.is_reg() && alloc.as_reg().unwrap().class() == op.class()
                    && !self.is_stack(alloc);
                alloc_is_reg && !alloc_is_clobber
            },
            OperandConstraint::Stack => self.is_stack(alloc),
            // It is possible for an operand to have a fixed register constraint to
            // a clobber.
            OperandConstraint::FixedReg(preg) => alloc.is_reg() &&
                alloc.as_reg().unwrap() == preg,
            OperandConstraint::Reuse(_) => {
                unreachable!()
            }
        }
    }

    fn evict_vreg_in_preg(&mut self, inst: Inst, preg: PReg) {
        trace!("Removing the vreg in preg {:?} for eviction", preg);
        let evicted_vreg = self.vreg_in_preg[preg.index()];
        trace!("The removed vreg: {:?}", evicted_vreg);
        debug_assert_ne!(evicted_vreg, VReg::invalid());
        if self.vreg_spillslots[evicted_vreg.vreg()].is_invalid() {
            self.vreg_spillslots[evicted_vreg.vreg()] = self.allocstack(&evicted_vreg);
        }
        let slot = self.vreg_spillslots[evicted_vreg.vreg()];
        self.vreg_allocs[evicted_vreg.vreg()] = Allocation::stack(slot);
        trace!("Move reason: eviction");
        self.move_after_inst(inst, evicted_vreg, Allocation::reg(preg));
    }

    fn evict_any_reg(&mut self, inst: Inst, regclass: RegClass) -> PReg {
        trace!("Evicting a register in evict_any_reg for class {:?}", regclass);
        let preg = self.lrus[regclass].pop();
        trace!("Selected register from lru: {:?}", preg);
        // TODO: Check if the preg has already been allocated for this
        // instruction. If it has, then there are too many stuff to
        // allocate, making allocation impossible.
        // Remember that for this to be true, the fixed registers must have
        // be allocated already. Why? Because if some register p0 has been allocated
        // and some fixed constraint register is encountered that needs p0, then
        // allocation will fail regardless of whether or not there are other free registers
        self.evict_vreg_in_preg(inst, preg);
        preg
    }

    fn freealloc(&mut self, vreg: VReg, clobbers: PRegSet) {
        trace!("Freeing vreg {:?}", vreg);
        let alloc = self.vreg_allocs[vreg.vreg()];
        match alloc.kind() {
            AllocationKind::Reg => {
                let preg = alloc.as_reg().unwrap();
                self.vreg_in_preg[preg.index()] = VReg::invalid();
                // If it's a fixed stack slot, then it's not allocatable.
                if !self.is_stack(alloc) {
                    if clobbers.contains(preg) {
                        // For a defined vreg to be restored to the location it's expected to
                        // be in after the instruction, it cannot be allocated to a clobber because that
                        // will make the restoration impossible.
                        // In the case where a reuse operand reuses an input allocated to a clobber,
                        // the defined vreg will be allocated to a clobber
                        // and if the vreg lives past the instruction, restoration will be impossible.
                        // To avoid this, simply make it impossible for a clobber to be allocated to
                        // a vreg with "any" or "any reg" constraints.
                        // By adding it to this list, instead of freed_def_pregs, the only way
                        // a clobber can be newly allocated to a vreg in the instruction is to
                        // use a fixed register constraint.
                        self.free_after_curr_inst.insert(preg);
                        // No need to remove the preg from the LRU because clobbers
                        // have already been removed from the LRU.
                    } else {
                        // Added to the freed def pregs list, not the free pregs
                        // list to avoid a def's allocated register being used
                        // as a scratch register.
                        self.freed_def_pregs[vreg.class()].insert(preg);
                        // Don't allow this register to be evicted.
                        self.lrus[vreg.class()].remove(preg.hw_enc());
                    }
                }
            }
            AllocationKind::Stack => (),
            AllocationKind::None => panic!("Attempting to free an unallocated operand!")
        }
        self.vreg_allocs[vreg.vreg()] = Allocation::none();
        self.live_vregs.remove(&vreg);
        trace!("{:?} curr alloc is now {:?}", vreg, self.vreg_allocs[vreg.vreg()]);
    }
    
    /// Allocates a spill slot on the stack for `vreg`
    fn allocstack(&mut self, vreg: &VReg) -> SpillSlot {
        let size: u32 = self.func.spillslot_size(vreg.class()).try_into().unwrap();
        // Rest of this function was copied verbatim 
        // from `Env::allocate_spillslot` in src/ion/spill.rs.
        let mut offset = self.num_spillslots;
        // Align up to `size`.
        debug_assert!(size.is_power_of_two());
        offset = (offset + size - 1) & !(size - 1);
        let slot = if self.func.multi_spillslot_named_by_last_slot() {
            offset + size - 1
        } else {
            offset
        };
        offset += size;
        self.num_spillslots = offset;
        SpillSlot::new(slot as usize)
    }

    /// Allocates a physical register for the operand `op`.
    fn alloc_reg_for_operand(&mut self, inst: Inst, op: Operand, op_idx: usize) {
        trace!("freepregs int: {:?}", self.freepregs[RegClass::Int]);
        trace!("freepregs vector: {:?}", self.freepregs[RegClass::Vector]);
        trace!("freepregs float: {:?}", self.freepregs[RegClass::Float]);
        trace!("freed_def_pregs int: {:?}", self.freed_def_pregs[RegClass::Int]);
        trace!("freed_def_pregs vector: {:?}", self.freed_def_pregs[RegClass::Vector]);
        trace!("freed_def_pregs float: {:?}", self.freed_def_pregs[RegClass::Float]);
        trace!("");
        let mut allocd = false;
        // The only way a freed def preg can be reused for an operand is if
        // the operand uses or defines a vreg in the early phase and the vreg doesn't
        // live past the instruction. If the vreg lives past the instruction, then the
        // defined value will overwrite it.
        if op.pos() == OperandPos::Early && self.vregs_first_seen_in_curr_inst.contains(&op.vreg())
            // A reused input should not have the same allocation as a non-reused def operand.
            // For example:
            // 1. dev v0 (fixed: p0), def v1 (reuse: 2), use v2
            // 2. use v0, use v1
            // In the above, p0 is assigned to v0 in inst 1. Say, after v0 is freed,
            // p0 is re-assigned to v2. Then, when reuse operands are processed, p0
            // will also end up being v1's allocation in inst 1.
            // The end result will be allocating two defined vregs, v0 and v1, to the
            // same allocation p0.
            // To avoid this, don't allow a reused input to have the same allocation as
            // a freed def operand.
            && !self.reused_inputs_in_curr_inst.contains(&op_idx) 
        {
            if let Some(freed_def_preg) = self.freed_def_pregs[op.class()].pop_last() {
                trace!("Reusing the freed def preg: {:?}", freed_def_preg);
                self.lrus[freed_def_preg.class()].append_and_poke(freed_def_preg);
                self.vreg_allocs[op.vreg().vreg()] = Allocation::reg(freed_def_preg);
                self.vreg_in_preg[freed_def_preg.index()] = op.vreg();
                allocd = true;
            }
        }
        if !allocd {
            let preg = if self.freepregs[op.class()].is_empty() {
                trace!("Evicting a register");
                self.evict_any_reg(inst, op.class())
            } else {
                trace!("Getting a register from freepregs");
                self.freepregs[op.class()].pop_last().unwrap()
            };
            trace!("The allocated register for vreg {:?}: {:?}", preg, op.vreg());
            self.lrus[op.class()].poke(preg);
            self.vreg_allocs[op.vreg().vreg()] = Allocation::reg(preg);
            self.vreg_in_preg[preg.index()] = op.vreg();
        }
    }

    fn alloc_fixed_reg_for_operand(&mut self, inst: Inst, op: Operand, preg: PReg) {
        trace!("The fixed preg: {:?} for operand {:?}", preg, op);

        // It is an error for a fixed register clobber to be used for a defined vreg
        // that outlives the instruction, because it will be impossible to restore it.
        if self.func.inst_clobbers(inst).contains(preg) && op.kind() == OperandKind::Def
            && (!self.vregs_first_seen_in_curr_inst.contains(&op.vreg())
                || self.liveout_vregs.contains(&op.vreg()))
        {
            panic!("Invalid input");
        }
        let is_allocatable = !self.is_stack(Allocation::reg(preg))
            && !self.func.inst_clobbers(inst).contains(preg);
        if self.vreg_in_preg[preg.index()] != VReg::invalid() {
            // Something is already in that register. Evict it.
            // TODO: Check if the evicted register is a register in the
            // current instruction. If it is, then there's a problem.
            self.evict_vreg_in_preg(inst, preg);
        } else if self.freed_def_pregs[preg.class()].contains(&preg) {
            // Consider the scenario:
            // def v0 (fixed: p0), use v1 (fixed: p0)
            // In the above, p0 has already been used for v0, and since it's a
            // def operand, the register has been freed and kept in `freed_def_pregs`,
            // so it can be added back to the free pregs list after the instruction 
            // has finished processing.
            // To avoid the preg being added back to the free list, it must be removed
            // from `freed_def_pregs` here.
            self.freed_def_pregs[preg.class()].remove(&preg);
            self.lrus[preg.class()].append(preg.hw_enc());
        } else if self.free_after_curr_inst.contains(&preg) {
            // If the new allocation was once a freed prev_alloc, remove it
            // from the free after current inst list.
            // For example:
            //
            // 1. use v0 (fixed: p0), use v0 (fixed: p1)
            // 2. use v0 (fixed: p1)
            //
            // In the processing of the above, v0 is allocated to p1 at inst 2.
            // During the processing of inst 1, v0's allocation is changed to p0
            // and p1 is put on the free after current inst list to make it
            // available for later allocation.
            // But then, it's reallocated for the second operand.
            // To prevent reallocating a register while a live one is still in it,
            // this register has to be removed from the list.
            trace!("{:?} is now using preg {:?}. Removing it from the free after instruction list", op.vreg(), preg);
            self.free_after_curr_inst.remove(&preg);
            if is_allocatable {
                self.lrus[preg.class()].append(preg.hw_enc());
            }
        } else {
            // Find the register in the list of free registers (if it's there).
            // If it's not there, then it must be be a fixed stack slot or
            // a clobber, since clobbers are removed from the free preg list before allocation begins.
            self.freepregs[op.class()].remove(&preg);
        }
        if is_allocatable {
            self.lrus[op.class()].poke(preg);
        }
        self.vreg_allocs[op.vreg().vreg()] = Allocation::reg(preg);
        self.vreg_in_preg[preg.index()] = op.vreg();
        trace!("vreg {:?} is now in preg {:?}", op.vreg(), preg);
    }

    /// Allocates for the operand `op` with index `op_idx` into the
    /// vector of instruction `inst`'s operands.
    /// Only non reuse-input operands.
    fn alloc_operand(&mut self, inst: Inst, op: Operand, op_idx: usize) {
        match op.constraint() {
            OperandConstraint::Any => {
                self.alloc_reg_for_operand(inst, op, op_idx);
            }
            OperandConstraint::Reg => {
                self.alloc_reg_for_operand(inst, op, op_idx);
            }
            OperandConstraint::Stack => {
                if self.vreg_spillslots[op.vreg().vreg()].is_invalid() {
                    self.vreg_spillslots[op.vreg().vreg()] = self.allocstack(&op.vreg());
                }
                self.vreg_allocs[op.vreg().vreg()] = Allocation::stack(self.vreg_spillslots[op.vreg().vreg()]);
            }
            OperandConstraint::FixedReg(preg) => {
                self.alloc_fixed_reg_for_operand(inst, op, preg);
            }
            OperandConstraint::Reuse(_) => {
                // This is handled elsewhere
                unreachable!();
            }
        }
        self.allocs[(inst.index(), op_idx)] = self.vreg_allocs[op.vreg().vreg()];
    }

    /// Only processes non reuse-input operands
    fn process_operand_allocation(&mut self, inst: Inst, op: Operand, op_idx: usize) {
        debug_assert!(!matches!(op.constraint(), OperandConstraint::Reuse(_)));
        if let Some(preg) = op.as_fixed_nonallocatable() {
            self.allocs[(inst.index(), op_idx)] = Allocation::reg(preg);
            trace!("Allocation for instruction {:?} and operand {:?}: {:?}", inst, op, self.allocs[(inst.index(), op_idx)]);
            return;
        }
        self.vregs_in_curr_inst.insert(op.vreg());
        self.live_vregs.insert(op.vreg());
        if !self.allocd_within_constraint(inst, op) {
            let prev_alloc = self.vreg_allocs[op.vreg().vreg()];
            if prev_alloc.is_none() {
                self.vregs_first_seen_in_curr_inst.insert(op.vreg());
            }
            self.alloc_operand(inst, op, op_idx);
            // Need to insert a move to propagate flow from the current
            // allocation to the subsequent places where the value was
            // used (in `prev_alloc`, that is).
            if prev_alloc.is_some() {
                trace!("Move reason: Prev allocation doesn't meet constraints");
                if op.kind() == OperandKind::Def {
                    // In the case where `op` is a def,
                    // the allocation of `op` will not be holding the value
                    // of `op` before the instruction. Since it's a def,
                    // it will only hold the value after. So, the move
                    // has to be done after.
                    //
                    // The move also has to be prepended. Consider the scenario:
                    // 
                    // 1. def v0 (any reg), use v1 (fixed: p0)
                    // 2. use v0 (fixed: p0)
                    //
                    // During the processing of the first instruction, v0 is already in
                    // p0. Since v1 has a fixed register constraint, it's processed
                    // first and evicts v0 from p0. Edits are inserted to flow v0 from
                    // its spillslot to p0 after the instruction:
                    //
                    // 1. def v0 (any reg), use v1 (fixed: p0)
                    // move from stack_v0 to p0
                    // 2. use v0 (fixed: p0)
                    // 
                    // When it's time to process v0, it has to be moved again: this time
                    // because it needs to be in a register, not on the stack.
                    // Edits are inserted to flow v0 from its spillslot to the newly allocated
                    // register, say p1.
                    //
                    // 1. def v0 (any reg), use v1 (fixed: p0)
                    // move from stack_v0 to p0
                    // move from p1 to stack_v0
                    // 2. use v0 (fixed: p0)
                    //
                    // The problem here is that the edits are out of order. p1, the
                    // allocation used for v0 in inst 1., is never moved into p0,
                    // the location v0 is expected to be in after inst 1.
                    // This messes up the dataflow.
                    // To avoid this, the moves are prepended.
                    //self.move_after_inst(inst, op.vreg(), prev_alloc);
                    self.add_move_later(
                        inst,
                        self.vreg_allocs[op.vreg().vreg()],
                        prev_alloc,
                        op.class(),
                        InstPosition::After,
                        true
                    );
                } else {
                    // This was handled by a simple move from the operand to its previous
                    // allocation before the instruction, but this is incorrect.
                    // Consider the scenario:
                    // 1. use v0 (fixed: p0), use v1 (fixed: p1)
                    // 2. use v0 (fixed: p1)
                    // By the time inst 1 is to be processed, v0 will be in p1.
                    // But v1 should be in p1, not v0. If v0 is moved to p1 before inst 1,
                    // then it will overwrite v1 and v0 will be used instead of v1.
                    // It's also possible that the register used by v0 could be reused
                    // with a def operand.
                    // To resolve this, v0 is moved into its spillslot before inst 1.
                    // Then it's moved from its spillslot into p1 after inst 1, which is the place
                    // where it's expected to be after the instruction.
                    // This is to avoid two problems:
                    // 1. Overwriting a vreg that uses p1 in the current instruction.
                    // 2. Avoiding a situation where a def reuses the register used by v0
                    // and overwrites v0.
                    //
                    // It is possible for a virtual register to be used twice in the
                    // same instruction with different constraints.
                    // For example:
                    // 1. use v0 (fixed: stack0), use v0 (fixed: p0)
                    // 2. use v0 (fixed: p1)
                    // By the time inst 1 is to be processed, v0 will be in p1.
                    // But it should be in p0 and stack0. If stack0 is processed
                    // first, moves will be inserted to move from stack0 to v0's
                    // spillslot before inst 1 and to move from spillslot
                    // to p1 after the instruction:
                    //
                    // move from stack0 to stack_v0
                    // 1. use v0 (fixed: stack0), use v0 (fixed: p0)
                    // move from stack_v0 to p1
                    // 2. use v0 (fixed: p1)
                    //
                    // But when the second use is encountered, moves will be inserted again
                    // and mess up the dataflow:
                    //
                    // move from p0 to stack_v0
                    // move from stack0 to stack_v0
                    // 1. use v0 (fixed: stack0), use v0 (fixed: p0)
                    // move from stack_v0 to p1
                    // move from stack_v0 to p1
                    // 2. use v0 (fixed: p1)
                    //
                    // Assuming that after instruction 1 is processed, v0's 
                    // location is p0, then stack0 will always overwrite it,
                    // and v0 is not in stack0 (it's in p0, now).
                    // To avoid this scenario, these moves are only inserted
                    // for the first encountered constraint in an instruction.
                    // After this, any other operands with the same virtual register
                    // but different constraint will simply generate a move from the
                    // new location to the prev_alloc. This new move is inserted before
                    // the original one because the new location is now where v0 is
                    // expected to be before the instruction.
                    // For example:
                    //
                    // move from stack0 to stack_v0
                    // 1. use v0 (fixed: stack0), use v0 (fixed: p0)
                    // move from stack_v0 to p1
                    // 2. use v0 (fixed: p1)
                    //
                    // When the second use is encountered, the current location for v0 becomes
                    // p0 and a move from p0 to stack0 is prepended to the edits:
                    //
                    // move from p0 to stack0
                    // move from stack0 to stack_v0
                    // 1. use v0 (fixed: stack0), use v0 (fixed: p0)
                    // move from stack_v0 to p1
                    // 2. use v0 (fixed: p1)
                    
                    if !self.use_vregs_saved_and_restored_in_curr_inst.contains(&op.vreg())
                        && !self.vregs_allocd_in_curr_inst.contains(&op.vreg())
                        // Don't restore after the instruction if it doesn't live past
                        // this instruction.
                        && !self.vregs_first_seen_in_curr_inst.contains(&op.vreg())
                    {
                        if self.vreg_spillslots[op.vreg().vreg()].is_invalid() {
                            self.vreg_spillslots[op.vreg().vreg()] = self.allocstack(&op.vreg());
                        }
                        let op_spillslot = Allocation::stack(self.vreg_spillslots[op.vreg().vreg()]);
                        self.add_move_later(
                            inst,
                            self.vreg_allocs[op.vreg().vreg()],
                            op_spillslot,
                            op.class(),
                            InstPosition::Before,
                            false,
                        );
                        self.add_move_later(
                            inst,
                            op_spillslot,
                            prev_alloc,
                            op.class(),
                            InstPosition::After,
                            true,
                        );
                        self.use_vregs_saved_and_restored_in_curr_inst.insert(op.vreg());
                    } else {
                        self.add_move_later(
                            inst,
                            self.vreg_allocs[op.vreg().vreg()],
                            prev_alloc,
                            op.class(),
                            InstPosition::Before,
                            true,
                        );
                    }
                }
                if prev_alloc.is_reg() {
                    // Free the previous allocation so that it can be reused.
                    let preg = prev_alloc.as_reg().unwrap();
                    self.vreg_in_preg[preg.index()] = VReg::invalid();
                    // If it's a fixed stack slot, then it's not allocatable.
                    if !self.is_stack(prev_alloc) {
                        trace!("{:?} is no longer using preg {:?}, so freeing it after instruction", op.vreg(), preg);
                        // A clobber will have already been removed from the LRU
                        // and will be freed after the instruction has completed processing
                        // if no vreg is still present in it.
                        if !self.func.inst_clobbers(inst).contains(preg) {
                            self.free_after_curr_inst.insert(preg);
                            self.lrus[preg.class()].remove(preg.hw_enc());
                        } else {
                            trace!("{:?} is a clobber, so not bothering with the state update", preg);
                        }
                    }
                }
            }
            trace!("Allocation for instruction {:?} and operand {:?}: {:?}", inst, op, self.allocs[(inst.index(), op_idx)]);
        } else {
            self.allocs[(inst.index(), op_idx)] = self.vreg_allocs[op.vreg().vreg()];
            trace!("Allocation for instruction {:?} and operand {:?}: {:?}", inst, op, self.allocs[(inst.index(), op_idx)]);
        }
        self.vregs_allocd_in_curr_inst.insert(op.vreg());
    }

    fn process_reuse_operand_allocation(
        &mut self,
        inst: Inst,
        op: Operand,
        op_idx: usize,
        reused_op: Operand,
        clobbers: PRegSet,
    ) {
        debug_assert!(matches!(op.constraint(), OperandConstraint::Reuse(_)));
        self.vregs_in_curr_inst.insert(op.vreg());
        // To handle reuse operands, the reused input's allocation is always used for
        // both operands. This is to avoid having to think about how to handle fixed
        // register constraints. For example:
        // 1. def v0 (reuse: 1), use v1 (fixed: p0)
        // p0 is simply used for both operands, regardless of where v0 is expected to be
        // after the instruction.
        //
        //
        // A check has to be made to see if the reuse operand has already been allocated,
        // in a previous alloc_inst call. There are 2 cases that need to be considered here:
        //
        // Case 1: The reuse operand has already been allocated.
        // Case 2: The reuse operand has no allocation.
        //
        // For case 1:
        // An example:
        //
        // inst 1: def v0 (reuse: 1), use v1
        // inst 2: use v0
        // In the above example, v0 will have already been allocated by the time inst 1
        // is about to be processed.
        // After this inst 1, v0 is expected to be in some location l0.
        // Depending on whether v1 lives past this instruction, there are also two subcases:
        // Case 1.1: The reused input, v1, lives past the instruction and is expected to be in some
        //          location l1 afterwards.
        // Case 1.2: The reused input v1, doesn't live past the instruction.
        //
        // In case 1.1, both v0 and v1 live past the instruction, so edits have to be inserted to
        // ensure that both end up in their expected after instruction locations.
        // Again, depending on whether or not l0 is used by another operand in the current instruction,
        // there are two subcases here:
        // Case 1.1.1: l0 is used by another operand in the instruction.
        // Case 1.1.2: l0 isn't use by another operand in the instruction.
        //
        // In case 1.1.1:
        //
        // 1. def v0 (reuse: 1), use v1, use v2
        // 2. use v0, use v1
        //
        // At inst 2, v0 is expected to be at l0 and v1 is expected to be at l1.
        // During the processing of inst 1, the v1 and v2 operands are processed before the reuse operand
        // v0. If by some fixed register constraint either v1 or v2 get l0 as an allocation, then v0
        // will be evicted and an edit will be added after inst 1 to move from v0's spillslot to l0
        // by the eviction procedure. Then we'll have:
        //
        // 1. def v0 (reuse: 1), use v1, use v2
        // move from stack_v0 to l0   // Added during eviction.
        // 2. use v0, use v1
        //
        // And v0's current allocation, at the point of invoking this reuse operand allocation
        // procedure will be stack_v0 (vreg_allocs[v0] == stack_v0).
        // Suppose v1 is allocated to p0.
        // For the flow to be correct, two things have to occur:
        // 1. The reused input v1 has to be saved and restored, because the definition of v0
        // overwrites it in inst 1.
        // 2. v0 has to be moved into its current allocation (stack_v0) before the eviction edit.
        //
        // The edits added by this procedure will be like so:
        //
        // move from p0 to stack_v1     // Saving v1.
        // 1. def v0 (reuse: 1), use v1, use v2  // p0 is used for both v1 and v0.
        // move from p0 to vreg_allocs[v0] (== stack_v0)   // Move into v0's current allocation.
        // move from stack_v0 to l0   // Added during eviction.
        // move from stack_v1 to l1   // Restoring v1.
        // 2. use v0, use v1
        //
        // Hence, the edits have to be inserted in the following order:
        // 1. The edit to save the reused input is preprended to the other edits before the instruction.
        // 2. The edit to move v0 from its reused input into its current allocation (spillslot)
        // will be prepended to the edits after the instruction.
        // 3. The edit to restore v1 will be appended to the edits after the instruction.
        //
        // In the case 1.1.2, l0 isn't used by any other operand in the instruction, so no eviction
        // occurs and vreg_allocs[v0] at this point == l0.
        // Here, the only edits that needs to be added is the move from the reused input allocation
        // into vreg_allocs[v0] (which is l0) and the save and restore of v1.
        // For example:
        //
        // 1. def v0 (reuse: 1), use v1, use v2 // Both v0 and v1 use p0
        // 2. use v0, use v1
        //
        // Becomes:
        //
        // move from p0 to stack_v1     // Save v1.
        // 1. def v0 (reuse: 1), use v1, use v2
        // move from p0 to vreg_allocs[v0] (== l0) // Move to v0's current allocation.
        // move from stack_v1 to l1     // Restore v1.
        // 2. use v0, use v1
        //
        // So, the procedure for case 1.1.1 is the same for case 1.1.2.
        //
        // In case 1.2, the reused input doesn't live past the instruction. Only v0
        // does. In this case, the only edit added is the one to move v0 from the reused
        // input allocation p0 to l0. The edits to save and restore v1 are omitted.
        // For example:
        //
        // 1. def v0 (reuse: 1), use v1, use v2 // Both v0 and v1 use p0
        // 2. use v0        // Only v0 lives past inst 1
        //
        // The only edit inserted is the one to move from p0 to vreg_allocs[v0] (l0):
        //
        // 1. def v0 (reuse: 1), use v1, use v2 // Both v0 and v1 use p0
        // move from p0 to vreg_allocs[v0]  // Move to v0's current allocation
        // 2. use v0, use v1
        //
        // In case 2, v0 has no allocation, meaning it doesn't live past the instruction.
        // There are two subcases here:
        // Case 2.1: The reused input v1 lives past the instruction.
        // Case 2.2: The reused input v1 doesn't live past the instruction.
        //
        // In case 2.1, the only edits that need to be added are the ones to save and restore v1.
        // For example:
        //
        // 1. def v0 (reuse: 1), use v1, use v2 // Both v0 and v1 use p0
        // 2. use v1
        //
        // Becomes:
        //
        // move from p0 to stack_v1     // Save v1.
        // 1. def v0 (reuse: 1), use v1, use v2 // Both v0 and v1 use p0.
        // move from stack_v1 to p0     // Restore v1.
        // 2. use v1
        //
        // In case 2.2, no edits should be inserted at all since none of them live past the
        // instruction.
        //
        // From these cases, it can be concluded that edits to save and restore the reused input
        // should be inserted whenever the reused input lives past the current instruction.
        // And the edit to move the reuse operand into its after-instruction-allocation should
        // only be inserted if it lives past the current instruction.
        // And because of interactions with other edits relating to eviction, the edits,
        // when inserted, should be in the following order:
        //
        // 1. The edit to save the reused input is preprended to the other edits before the instruction.
        // 2. The edit to move v0 from its reused input into its current allocation (spillslot)
        // will be prepended to the edits after the instruction.
        // 3. The edit to restore v1 will be appended to the edits after the instruction.
        //
        trace!("Move Reason: Reuse constraints");
        
        if reused_op.kind() != OperandKind::Use || op.kind() != OperandKind::Def
            || reused_op.pos() != OperandPos::Early || op.pos() != OperandPos::Late
            || reused_op.class() != op.class()
        {
            panic!("Invalid input");
        }
        let reused_input_lives_past_curr_inst = !self.vregs_first_seen_in_curr_inst.contains(&reused_op.vreg());
        if self.vreg_allocs[op.vreg().vreg()].is_some() {
            let reused_op_vreg = reused_op.vreg();
            // The only way that a vreg can be assigned a clobber is if a fixed register
            // constraint demands it.
            // Reusing an input assigned to a clobber will result in a clobber being assigned
            // to the vreg being defined. Since the vreg is live after this instruction, this
            // must be an error, because it will be impossible to restore the defined vreg
            // afterwards.
            if let Some(preg) = self.vreg_allocs[reused_op_vreg.vreg()].as_reg() {
                if clobbers.contains(preg) {
                    panic!("Invalid input");
                }
            }
            let op_prev_alloc = self.vreg_allocs[op.vreg().vreg()];
            if self.vreg_spillslots[reused_op_vreg.vreg()].is_invalid() {
                self.vreg_spillslots[reused_op_vreg.vreg()] = self.allocstack(&reused_op_vreg);
            }
            let reused_op_spillslot = self.vreg_spillslots[reused_op.vreg().vreg()];

            // Save the reused input only if it lives past the current instruction.
            if reused_input_lives_past_curr_inst {
                self.add_move_later(
                    inst,
                    self.vreg_allocs[reused_op_vreg.vreg()],
                    Allocation::stack(reused_op_spillslot),
                    op.class(),
                    InstPosition::Before,
                    true,
                );
            }

            // Move the reuse operand from the reused input's allocation into the location it's
            // expected to be in after the current instruction.
            self.add_move_later(
                inst,
                self.vreg_allocs[reused_op_vreg.vreg()],
                op_prev_alloc,
                op.class(),
                InstPosition::After,
                true,
            );

            // Restore the reused input only if it lives past the current instruction.
            if reused_input_lives_past_curr_inst {
                self.add_move_later(
                    inst,
                    Allocation::stack(reused_op_spillslot),
                    self.vreg_allocs[reused_op_vreg.vreg()],
                    op.class(),
                    InstPosition::After,
                    false,
                );
                self.use_vregs_saved_and_restored_in_curr_inst.insert(reused_op.vreg());
            }

            self.allocs[(inst.index(), op_idx)] = self.vreg_allocs[reused_op_vreg.vreg()];
            self.freealloc(op.vreg(), clobbers);
            trace!("Allocation for instruction {:?} and operand {:?}: {:?}", inst, op, self.allocs[(inst.index(), op_idx)]);
        } else {
            let reused_op_vreg = reused_op.vreg();
            if reused_input_lives_past_curr_inst {
                if self.vreg_spillslots[reused_op_vreg.vreg()].is_invalid() {
                    self.vreg_spillslots[reused_op_vreg.vreg()] = self.allocstack(&reused_op_vreg);
                }
                let reused_op_spillslot = self.vreg_spillslots[reused_op.vreg().vreg()];
                // Save the reused input to its spillslot before the instruction.
                self.add_move_later(
                    inst,
                    self.vreg_allocs[reused_op_vreg.vreg()],
                    Allocation::stack(reused_op_spillslot),
                    op.class(),
                    InstPosition::Before,
                    true,
                );
                // Restore the reused input.
                self.add_move_later(
                    inst,
                    Allocation::stack(reused_op_spillslot),
                    self.vreg_allocs[reused_op_vreg.vreg()],
                    op.class(),
                    InstPosition::After,
                    false,
                );
                self.use_vregs_saved_and_restored_in_curr_inst.insert(reused_op.vreg());
            }
            self.allocs[(inst.index(), op_idx)] = self.vreg_allocs[reused_op_vreg.vreg()];
            trace!("Allocation for instruction {:?} and operand {:?}: {:?}", inst, op, self.allocs[(inst.index(), op_idx)]);
        }
    }

    fn alloc_slots_for_block_params(&mut self, succ: Block) {
        for vreg in self.func.block_params(succ) {
            if self.vreg_spillslots[vreg.vreg()].is_invalid() {
                self.vreg_spillslots[vreg.vreg()] = self.allocstack(vreg);
                trace!("Block param {:?} is in {:?}", vreg, Allocation::stack(self.vreg_spillslots[vreg.vreg()]));
            }
        }
    }

    fn save_and_restore_clobbered_registers(&mut self, inst: Inst) {
        trace!("Adding save and restore edits for vregs in clobbered registers");
        for clobbered_preg in self.func.inst_clobbers(inst) {
            // If the instruction clobbers a register holding a live vreg,
            // insert edits to save the live reg and restore it
            // after the instruction.
            // For example:
            //
            // 1. def v2
            // 2. use v0, use v1 - clobbers p0
            // 3. use v2 (fixed: p0)
            //
            // In the above, v2 is assigned to p0 first. During the processing of inst 2,
            // p0 is clobbered, so v2 is no longer in it and p0 no longer contains v2 at inst 2.
            // p0 is allocated to the v2 def operand in inst 1. The flow ends up wrong because of
            // the clobbering.
            //
            //
            // It is also possible for a clobbered register to be allocated to an operand
            // in an instruction. In this case, edits only need to be inserted if the
            // following conditions are met:
            //
            // 1. All the operands assigned the clobber are all uses of the same vreg 
            // with the same constraint (no defs should be assigned the clobber).
            // 2. No other operand in the instruction uses that vreg with a different constraint.
            // 3. The used vreg lives past the instruction.
            // 4. The expected allocation of the vreg after the instruction is the clobber.
            //
            // Because of the way operand allocation works, edits to save and restore a vreg
            // will have already been inserted during operand allocation if any of the following
            // conditions are met:
            // 1. The expected allocation afterwards is not a clobber.
            // 2. There are multiple operands using the vreg with different constraints.
            // 3. A def operand has the same clobber allocation assigned to it and
            // the vreg lives past the instruction.
            // Therefore, the presence of the vreg in `use_vregs_saved_and_restored`
            // implies that it violates one of the conditions for the edits to be inserted.

            let vreg = self.vreg_in_preg[clobbered_preg.index()];
            if vreg != VReg::invalid() {
                let vreg_isnt_mentioned_in_curr_inst = !self.vregs_in_curr_inst.contains(&vreg);
                let vreg_lives_past_curr_inst = !self.vregs_first_seen_in_curr_inst.contains(&vreg);
                if vreg_isnt_mentioned_in_curr_inst
                    || (!self.use_vregs_saved_and_restored_in_curr_inst.contains(&vreg)
                        && vreg_lives_past_curr_inst)
                {
                    trace!("Adding save and restore edits for {:?}", vreg);
                    let preg_alloc = Allocation::reg(clobbered_preg);
                    let slot = if self.vreg_spillslots[vreg.vreg()].is_valid() {
                        self.vreg_spillslots[vreg.vreg()]
                    } else {
                        self.vreg_spillslots[vreg.vreg()] = self.allocstack(&vreg);
                        self.vreg_spillslots[vreg.vreg()]
                    };
                    let slot_alloc = Allocation::stack(slot);
                    self.add_move_later(
                        inst,
                        preg_alloc,
                        slot_alloc,
                        vreg.class(),
                        InstPosition::Before,
                        true
                    );
                    self.add_move_later(
                        inst,
                        slot_alloc,
                        preg_alloc,
                        vreg.class(),
                        InstPosition::After,
                        false,
                    );
                }
            }
        }
        trace!("Done adding edits for clobbered registers");
    }

    /// If instruction `inst` is a branch in `block`,
    /// this function places branch arguments in the spillslots
    /// expected by the destination blocks.
    /// 
    /// The process used to do this is as follows:
    /// 
    /// 1. Move all branch arguments into corresponding temporary spillslots.
    /// 2. Move values from the temporary spillslots to corresponding block param spillslots.
    /// 
    /// These temporaries are used because the moves have to be parallel in the case where
    /// a block parameter of the successor block is a branch argument.
    fn process_branch(&mut self, block: Block, inst: Inst) {
        
        // Used to know which temporary spillslot should be used next.
        let mut next_temp_idx = PartedByRegClass { items: [0, 0, 0] };

        fn reset_temp_idx(next_temp_idx: &mut PartedByRegClass<usize>) {
            next_temp_idx[RegClass::Int] = 0;
            next_temp_idx[RegClass::Float] = 0;
            next_temp_idx[RegClass::Vector] = 0;
        }

        // In the case where the block param of a successor is also a branch arg,
        // the reading of all the block params must be done before the writing.
        // This is necessary to prevent overwriting the branch arg's value before
        // placing it in the corresponding branch param spillslot.

        for succ in self.func.block_succs(block).iter() {
            self.alloc_slots_for_block_params(*succ);
        }

        for (succ_idx, _) in self.func.block_succs(block).iter().enumerate() {
            // Move from branch args spillslots to temporaries.
            //
            // Consider a scenario: block X branches to block Y and block Y branches to block X.
            // Block Y has block param vp and block X uses virtual register va as the branch arg for vp.
            // Block X has an instruction that uses vp.
            // In the case where branch arg va is defined in a predecessor, there is a possibility
            // that, at the beginning of the block, during the reload, that va will always overwrite vp.
            // This could happen because at the end of the block, va is allocated to be in vp's
            // spillslot. If va isn't used throughout the block (or if all its use constraints allow it to be
            // in vp's spillslot), then during reload, it will still be allocated to vp's spillslot.
            // This will mean that at the beginning of the block, both va and vp will be expected to be
            // in vp's spillslot. An edit will be inserted to move from va's spillslot to vp's.
            // And depending on the constraints of vp's use, an edit may or may not be inserted to move 
            // from vp's spillslot to somewhere else.
            // Either way, the correctness of the dataflow will depend on the order of edits.
            // If vp is required in be on the stack, then no edit will be inserted for it (it's already on
            // the stack, in its spillslot). But an edit will be inserted to move from va's spillslot
            // to vp's.
            // If block Y has other predecessors that define vp to be other values, then this dataflow
            // is clearly wrong.
            //
            // To avoid this scenario, branch args are placed into their own spillslots here
            // so that if they aren't moved at all throughout the block, they will not be expected to 
            // be in another vreg's spillslot at the block beginning.
            for vreg in self.func.branch_blockparams(block, inst, succ_idx).iter() {
                if self.vreg_spillslots[vreg.vreg()].is_invalid() {
                    self.vreg_spillslots[vreg.vreg()] = self.allocstack(vreg);
                    trace!("Block arg {:?} is going to be in {:?}", vreg, Allocation::stack(self.vreg_spillslots[vreg.vreg()]));
                }
                if self.temp_spillslots[vreg.class()].len() == next_temp_idx[vreg.class()] {
                    let newslot = self.allocstack(vreg);
                    self.temp_spillslots[vreg.class()].push(newslot);
                }
                let temp_slot = self.temp_spillslots[vreg.class()][next_temp_idx[vreg.class()]];
                let temp = Allocation::stack(temp_slot);
                next_temp_idx[vreg.class()] += 1;
                let vreg_spill = Allocation::stack(self.vreg_spillslots[vreg.vreg()]);
                trace!("{:?} which is going to be in {:?} inserting move to {:?}", vreg, vreg_spill, temp);
                self.add_move_later(inst, vreg_spill, temp, vreg.class(), InstPosition::Before, false);
            }
        }
    
        reset_temp_idx(&mut next_temp_idx);

        for (succ_idx, succ) in self.func.block_succs(block).iter().enumerate() {
            let succ_params = self.func.block_params(*succ);

            // Move from temporaries to block param spillslots.
            for (pos, vreg) in self.func.branch_blockparams(block, inst, succ_idx).iter().enumerate() {
                let succ_param_vreg = succ_params[pos];
                let param_alloc = Allocation::stack(self.vreg_spillslots[succ_param_vreg.vreg()]);
                let temp_slot = self.temp_spillslots[vreg.class()][next_temp_idx[vreg.class()]];
                let temp = Allocation::stack(temp_slot);
                self.vreg_allocs[vreg.vreg()] = temp;
                next_temp_idx[vreg.class()] += 1;
                trace!(" --- Placing branch arg {:?} in {:?}", vreg, temp);
                trace!("{:?} which is now in {:?} inserting move to {:?}", vreg, temp, param_alloc);
                self.add_move_later(inst, temp, param_alloc, vreg.class(), InstPosition::Before, false);
            }
        }

        reset_temp_idx(&mut next_temp_idx);

        for (succ_idx, _) in self.func.block_succs(block).iter().enumerate() {
            for vreg in self.func.branch_blockparams(block, inst, succ_idx).iter() {
                // All branch arguments should be in their spillslots at the end of the function.
                self.vreg_allocs[vreg.vreg()] = Allocation::stack(self.vreg_spillslots[vreg.vreg()]);
                self.live_vregs.insert(*vreg);
            }
        }
    }

    fn alloc_inst(&mut self, block: Block, inst: Inst) {
        trace!("Allocating instruction {:?}", inst);
        if self.func.is_branch(inst) {
            self.process_branch(block, inst);
        }
        let operands = self.func.inst_operands(inst);
        let clobbers = self.func.inst_clobbers(inst);
        for preg in clobbers {
            // To avoid allocating clobbers, they are removed from the
            // free register list. To also avoid a clobber being evicted,
            // it's also removed from the LRU.
            // The only way a clobber can be marked as the allocation of
            // an operand is through a fixed register constraint to the clobber
            // or a reused input constraint of an operand with a fixed register
            // constraint to use a clobber.
            if !self.is_stack(Allocation::reg(preg)) {
                trace!("Removing {:?} from the freelist because it's a clobber", preg);
                self.freepregs[preg.class()].remove(&preg);
                self.lrus[preg.class()].remove(preg.hw_enc());
            }
        }
        for (_, op) in ReuseOperands::new(operands) {
            let OperandConstraint::Reuse(reused_idx) = op.constraint() else {
                unreachable!()
            };
            self.reused_inputs_in_curr_inst.push(reused_idx);
        }
        for (op_idx, op) in FixedLateOperands::new(operands) {
            self.process_operand_allocation(inst, op, op_idx);
        }
        for (op_idx, op) in NonFixedNonReuseLateDefOperands::new(operands) {
            self.process_operand_allocation(inst, op, op_idx);
        }
        for (_, op) in NonReuseLateDefOperands::new(operands) {
            if self.liveout_vregs.contains(&op.vreg()) {
                // Need to remember the instruction in which a liveout
                // vreg was defined when adding reftype vregs to the stackmap.
                self.liveout_vreg_def_inst[op.vreg().vreg()] = (block, inst);
            }
            self.freealloc(op.vreg(), clobbers);
        }
        for (op_idx, op) in FixedEarlyOperands::new(operands) {
            self.process_operand_allocation(inst, op, op_idx);
        }
        for (op_idx, op) in NonFixedNonReuseLateUseOperands::new(operands) {
            self.process_operand_allocation(inst, op, op_idx);
        }
        for (op_idx, op) in NonFixedNonReuseEarlyOperands::new(operands) {
            self.process_operand_allocation(inst, op, op_idx);
        }
        for (_, op) in NonReuseEarlyDefOperands::new(operands) {
            if self.liveout_vregs.contains(&op.vreg()) {
                // Need to remember the instruction in which a liveout
                // vreg was defined when adding reftype vregs to the stackmap.
                self.liveout_vreg_def_inst[op.vreg().vreg()] = (block, inst);
            }
            self.freealloc(op.vreg(), clobbers);
        }
        for (op_idx, op) in ReuseOperands::new(operands) {
            let OperandConstraint::Reuse(reused_idx) = op.constraint() else {
                unreachable!()
            };
            if self.liveout_vregs.contains(&op.vreg()) {
                // Need to remember the instruction in which a liveout
                // vreg was defined when adding reftype vregs to the stackmap.
                self.liveout_vreg_def_inst[op.vreg().vreg()] = (block, inst);
            }
            self.process_reuse_operand_allocation(inst, op, op_idx, operands[reused_idx], clobbers);
        }
        self.save_and_restore_clobbered_registers(inst);
        if self.func.requires_refs_on_stack(inst) {
            trace!("{:?} is a safepoint instruction. Need to move reftypes to stack", inst);
            // Need to remember that this is a safepoint instruction when adding reftype
            // liveout vregs to the stackmap.
            self.safepoint_insts.push((block, inst));
            // Insert edits to save and restore live reftype vregs
            // not already on the stack.
            for reftype_vreg in self.func.reftype_vregs() {
                trace!("{:?} is a reftype vreg and needs to be on the stack", reftype_vreg);
                let curr_alloc = self.vreg_allocs[reftype_vreg.vreg()];
                trace!("curr_alloc: {:?}", curr_alloc);
                if let Some(_preg) = curr_alloc.as_reg() {
                    trace!("{:?} is currently in a preg. Inserting moves to save and restore it", reftype_vreg);
                    let slot = if self.vreg_spillslots[reftype_vreg.vreg()].is_valid() {
                        self.vreg_spillslots[reftype_vreg.vreg()]
                    } else {
                        self.vreg_spillslots[reftype_vreg.vreg()] = self.allocstack(&reftype_vreg);
                        self.vreg_spillslots[reftype_vreg.vreg()]
                    };
                    let slot_alloc = Allocation::stack(slot);
                    self.add_move_later(
                        inst,
                        curr_alloc,
                        slot_alloc,
                        reftype_vreg.class(),
                        InstPosition::Before,
                        true
                    );
                    self.add_move_later(
                        inst,
                        slot_alloc,
                        curr_alloc,
                        reftype_vreg.class(),
                        InstPosition::After,
                        false
                    );
                    self.safepoint_slots.push((ProgPoint::new(inst, InstPosition::Before), slot_alloc));
                    // Need to remember that this reftype's slot is already in the stackmap to
                    // avoid adding duplicated entries when adding entries for liveout reftype vregs.
                    self.slot_is_in_stackmap.insert((inst, *reftype_vreg));
                } else if let Some(slot) = curr_alloc.as_stack() {
                    trace!("{:?} is already on the stack.", reftype_vreg);
                    self.safepoint_slots.push((
                        ProgPoint::new(inst, InstPosition::Before),
                        Allocation::stack(slot)
                    ));
                    // Need to remember that this reftype's slot is already in the stackmap to
                    // avoid adding duplicated entries when adding entries for liveout reftype vregs.
                    self.slot_is_in_stackmap.insert((inst, *reftype_vreg));
                }
            }
        }
        for preg in self.func.inst_clobbers(inst) {
            if !self.is_stack(Allocation::reg(preg)) {
                if self.vreg_in_preg[preg.index()] == VReg::invalid() {
                    // In the case where the clobbered register is allocated to
                    // something, don't add the register to the freelist, cause
                    // it isn't free.
                    trace!("Adding clobbered {:?} to free after inst list", preg);
                    // Consider a scenario:
                    //
                    // 1. use v0 (fixed: p1). Clobbers: [p0]
                    // 2. use v0 (fixed: p0)
                    //
                    // In the above, v0 is first allocated to p0 at inst 2.
                    // At inst 1, v0's allocation is changed to p1 and edits are inserted
                    // to save and restore v0:
                    //
                    // move from p1 to stack_v0
                    // 1. use v0 (fixed: p1). Clobbers: [p0]
                    // move from stack_v0 to p0
                    // 2. use v0 (fixed: p0)
                    //
                    // Suppose some other edits need to be inserted before/after inst 1
                    // and scratch registers are needed.
                    // If the clobber p0 is added back to the free list directly,
                    // p0 may end up be being used as a scratch register and get overwritten
                    // before inst 2 is reached. This could happen if inst 1 is a safepoint and
                    // edits to save and restore reftypes are prepended before the inst
                    // and after resulting in the following scenario:
                    //
                    // --- p0 is overwritten ---
                    // move from p1 to stack_v0
                    // 1. use v0 (fixed: p1). Clobbers: [p0]
                    // move from stack_v0 to p0
                    // --- p0 is overwritten ---
                    // 2. use v0 (fixed: p0)
                    //
                    // To avoid this scenario, the registers are added to the
                    // `free_after_curr_inst` instead, to ensure that it isn't used as
                    // a scratch register.
                    self.free_after_curr_inst.insert(preg);
<<<<<<< HEAD
=======
                } else {
                    // Something is still in the clobber.
                    // After this instruction, it's no longer a clobber.
                    // Add it back to the LRU.
                    self.lrus[preg.class()].append_and_poke(preg);
>>>>>>> 7f26dc64
                }
            }
        }
        trace!("After the allocation:");
        trace!("freed_def_pregs: {:?}", self.freed_def_pregs);
        trace!("free after curr inst: {:?}", self.free_after_curr_inst);
        trace!("");
        let scratch_regs = self.get_scratch_regs(inst);
        self.process_edits(scratch_regs);
        self.add_freed_regs_to_freelist();
        self.use_vregs_saved_and_restored_in_curr_inst.clear();
        self.vregs_first_seen_in_curr_inst.clear();
        self.vregs_allocd_in_curr_inst.clear();
        self.reused_inputs_in_curr_inst.clear();
        self.vregs_in_curr_inst.clear();

        // After instruction
        trace!("");
        trace!("State after instruction {:?}", inst);
        let mut map = HashMap::new();
        for (vreg_idx, alloc) in self.vreg_allocs.iter().enumerate() {
            if *alloc != Allocation::none() {
                map.insert(format!("vreg{vreg_idx}"), alloc);
            }
        }
        trace!("vreg_allocs: {:?}", map);
        let mut map = HashMap::new();
        for i in 0..self.vreg_in_preg.len() {
            if self.vreg_in_preg[i] != VReg::invalid() {
                map.insert(self.preg_index_to_class_and_hw_enc[&i], self.vreg_in_preg[i]);
            }
        }
        trace!("vreg_in_preg: {:?}", map);
        trace!("Int LRU: {:?}", self.lrus[RegClass::Int]);
        trace!("Float LRU: {:?}", self.lrus[RegClass::Float]);
        trace!("Vector LRU: {:?}", self.lrus[RegClass::Vector]);
        trace!("Free int pregs: {:?}", self.freepregs[RegClass::Int]);
        trace!("Free float pregs: {:?}", self.freepregs[RegClass::Float]);
        trace!("Free vector pregs: {:?}", self.freepregs[RegClass::Vector]);
    }

    /// At the beginning of every block, all virtual registers that are
    /// livein are expected to be in their respective spillslots.
    /// This function sets the current allocations of livein registers
    /// to their spillslots and inserts the edits to flow livein values to
    /// the allocations where they are expected to be before the first
    /// instruction. 
    fn reload_at_begin(&mut self, block: Block) {
        trace!("Reloading live registers at the beginning of block {:?}", block);
        trace!("Live registers at the beginning of block {:?}: {:?}", block, self.live_vregs);
        trace!("Block params at block {:?} beginning: {:?}", block, self.func.block_params(block));
        // We need to check for the registers that are still live.
        // These registers are livein and they should be stack-allocated.
        let live_vregs = self.live_vregs.clone();
        for vreg in live_vregs.iter().cloned() {
            trace!("Processing {:?}", vreg);
            if self.vreg_spillslots[vreg.vreg()].is_invalid() {
                self.vreg_spillslots[vreg.vreg()] = self.allocstack(&vreg);
            }
            // The allocation where the vreg is expected to be before
            // the first instruction.
            let prev_alloc = self.vreg_allocs[vreg.vreg()];
            let slot = Allocation::stack(self.vreg_spillslots[vreg.vreg()]);
            if self.func.block_params(block).contains(&vreg) {
                trace!("{:?} is a block param. Freeing it", vreg);
                // A block's block param is not live before the block.
                // And `vreg_allocs[i]` of a virtual register i is none for
                // dead vregs.
                self.freealloc(vreg, PRegSet::empty());
                if self.func.reftype_vregs().contains(&vreg) {
                    trace!("{:?} is a reftype. Recording its definition instruction", vreg);
                    // This marks the definition of the block param.
                    // Record this information which will be used while building
                    // the stackmap later.
                    self.liveout_vreg_def_inst[vreg.vreg()] = (block, self.func.block_insns(block).first());
                }
            } else {
                trace!("{:?} is not a block param. It's a liveout vreg from some predecessor", vreg);
                trace!("Setting {:?}'s current allocation to its spillslot", vreg);
                // It is a liveout vreg from a predecessor.
                self.vreg_allocs[vreg.vreg()] = slot;
                trace!("Recording that {:?} is a liveout", vreg);
                // Need to remember that this is a liveout vreg so that its
                // spillslot, if it's a reftype, can be recorded in the stackmap
                // later.
                self.liveout_vregs.insert(vreg);
                if let Some(preg) = prev_alloc.as_reg() {
                    trace!("{:?} was in {:?}. Removing it", preg, vreg);
                    // Nothing is in that preg anymore. Return it to
                    // the free preg list.
                    self.vreg_in_preg[preg.index()] = VReg::invalid();
                    if !self.is_stack(prev_alloc) {
                        trace!("{:?} is not a fixed stack slot. Recording it in the freed def pregs list", prev_alloc);
                        // Using this instead of directly adding it to
                        // freepregs to prevent allocated registers from being
                        // used as scratch registers.
                        self.freed_def_pregs[preg.class()].insert(preg);
                        self.lrus[preg.class()].remove(preg.hw_enc());
                    }
                }
            }
            if slot == prev_alloc {
                // No need to do any movements if the spillslot is where the vreg is expected to be.
                trace!("No need to reload {:?} because it's already in its expected allocation", vreg);
                continue;
            }
            trace!("Move reason: reload {:?} at begin - move from its spillslot", vreg);
            self.add_move_later(
                self.func.block_insns(block).first(),
                slot,
                prev_alloc,
                vreg.class(),
                InstPosition::Before,
                true
            );
        }
        for block_param_vreg in self.func.block_params(block) {
            trace!("Removing block param {:?} from the live regs set", block_param_vreg);
            self.live_vregs.remove(block_param_vreg);
        }
        self.process_edits(self.get_scratch_regs_for_reloading());
        self.add_freed_regs_to_freelist();

        // After reload_at_begin
        trace!("");
        trace!("State after instruction reload_at_begin of {:?}", block);
        let mut map = HashMap::new();
        for (vreg_idx, alloc) in self.vreg_allocs.iter().enumerate() {
            if *alloc != Allocation::none() {
                map.insert(format!("vreg{vreg_idx}"), alloc);
            }
        }
        trace!("vreg_allocs: {:?}", map);
        let mut map = HashMap::new();
        for i in 0..self.vreg_in_preg.len() {
            if self.vreg_in_preg[i] != VReg::invalid() {
                map.insert(self.preg_index_to_class_and_hw_enc[&i], self.vreg_in_preg[i]);
            }
        }
        trace!("vreg_in_preg: {:?}", map);
        trace!("Int LRU: {:?}", self.lrus[RegClass::Int]);
        trace!("Float LRU: {:?}", self.lrus[RegClass::Float]);
        trace!("Vector LRU: {:?}", self.lrus[RegClass::Vector]);
        trace!("Free int pregs: {:?}", self.freepregs[RegClass::Int]);
        trace!("Free float pregs: {:?}", self.freepregs[RegClass::Float]);
        trace!("Free vector pregs: {:?}", self.freepregs[RegClass::Vector]);
    }

    fn build_safepoint_stackmap(&mut self) {
        let postorder = postorder::calculate(self.func.num_blocks(), self.func.entry_block(), |block| {
            self.func.block_succs(block)
        });
        let domtree = domtree::calculate(
            self.func.num_blocks(),
            |block| self.func.block_preds(block),
            &postorder[..],
            self.func.entry_block(),
        );
        // Check if the liveout vreg was defined before the safepoint
        // instruction. If it was defined before it, then record the liveout
        // with its spillslot in the stackmap (because the liveout vreg's first
        // use hasn't been encountered yet. It is possible that a loop could).
        for (safepoint_block, safepoint_inst) in self.safepoint_insts.iter() {
            for liveout_vreg in self.liveout_vregs.iter() {
                let (liveout_vreg_def_block, liveout_vreg_def_inst) = self.liveout_vreg_def_inst[liveout_vreg.vreg()];
                if self.func.reftype_vregs().contains(liveout_vreg) 
                    && !self.slot_is_in_stackmap.contains(&(*safepoint_inst, *liveout_vreg))
                    && dominates(&domtree, liveout_vreg_def_block, *safepoint_block)
                {
                    if self.func.block_params(liveout_vreg_def_block).contains(liveout_vreg) {
                        // Since block params aren't explicitly defined, they are marked as defined
                        // in the first instruction in the block, even though they are actually
                        // defined just before that.
                        // This is the reason why <= is used here instead of just <.
                        if liveout_vreg_def_inst <= *safepoint_inst {
                            trace!("Liveout vreg inst: {:?}", self.liveout_vreg_def_inst[liveout_vreg.vreg()]);
                            trace!("Safepoint inst: {:?}", safepoint_inst);
                            trace!("Adding a stackmap slot for liveout vreg {:?}", liveout_vreg);
                            self.safepoint_slots.push((
                                ProgPoint::before(*safepoint_inst),
                                Allocation::stack(self.vreg_spillslots[liveout_vreg.vreg()])
                            ));
                        }
                    }
                    // The definition of the vreg must come before the safepoint instruction
                    // This is necessary because, while the `dominates` call checks for different
                    // blocks, in the case where the vreg definition and the safepoint instructions 
                    // are in the same block, we need to make this check.
                    else if liveout_vreg_def_inst < *safepoint_inst {
                        self.safepoint_slots.push((
                            ProgPoint::before(*safepoint_inst),
                            Allocation::stack(self.vreg_spillslots[liveout_vreg.vreg()])
                        ));
                    }
                }
            }
        }
        self.safepoint_slots.sort_by(
            |slot0, slot1| slot0.0.cmp(&slot1.0)
        );
    }

    fn alloc_block(&mut self, block: Block) {
        trace!("{:?} start", block);
        for inst in self.func.block_insns(block).iter().rev() {
            self.alloc_inst(block, inst);
        }
        self.reload_at_begin(block);
        trace!("{:?} end\n", block);
    }

    fn run(&mut self) -> Result<(), RegAllocError> {
        debug_assert_eq!(self.func.entry_block().index(), 0);
        for block in (0..self.func.num_blocks()).rev() {
            self.alloc_block(Block::new(block));
        }
        self.build_safepoint_stackmap();

        /////////////////////////////////////////////////////////////////////////////////////
        trace!("Done!");
        struct Z(usize);
        impl std::fmt::Debug for Z {
            fn fmt(&self, f: &mut core::fmt::Formatter<'_>) -> core::fmt::Result {
                write!(f, "v{}", self.0)
            }
        }
        let mut v = Vec::new();
        for i in 0..self.func.num_vregs() {
            if self.vreg_spillslots[i].is_valid() {
                v.push((Z(i), Allocation::stack(self.vreg_spillslots[i])));
            }
        }
        trace!("{:?}", v);
        trace!("\nTemp spillslots: {:?}", self.temp_spillslots);
        /////////////////////////////////////////////////////////////////////////////////////

        Ok(())
    }
}

pub fn run<F: Function>(
    func: &F,
    mach_env: &MachineEnv,
    enable_annotations: bool,
    enable_ssa_checker: bool,
) -> Result<Output, RegAllocError> {
    let cfginfo = CFGInfo::new(func)?;

    if enable_ssa_checker {
        validate_ssa(func, &cfginfo)?;
    }

    trace!("Processing a new function");
    for block in 0..func.num_blocks() {
        let block = Block::new(block);
        trace!("Block {:?}. preds: {:?}. succs: {:?}, params: {:?}",
            block, func.block_preds(block), func.block_succs(block),
            func.block_params(block)
        );
        for inst in func.block_insns(block).iter() {
            let clobbers = func.inst_clobbers(inst);
            let mut cls = Vec::new();
            for c in clobbers {
                cls.push(c);
            }
            use std::print;
            trace!("inst{:?}: {:?}. Clobbers: {:?}", inst.index(), func.inst_operands(inst), cls);
            if func.is_branch(inst) {
                trace!("Block args: ");
                for (succ_idx, _succ) in func.block_succs(block).iter().enumerate() {
                    trace!(" {:?}", func.branch_blockparams(block, inst, succ_idx));
                }
            }
            trace!("");
        }
        trace!("");
    }

    let mut env = Env::new(func, mach_env);
    env.run()?;

trace!("Final edits: {:?}", env.edits);
trace!("safepoint_slots: {:?}", env.safepoint_slots);
trace!("\n\n\n\n\n\n\n");
    Ok(Output {
        edits: env.edits.make_contiguous().to_vec(),
        allocs: env.allocs.allocs,
        inst_alloc_offsets: env.allocs.inst_alloc_offsets,
        num_spillslots: env.num_spillslots as usize,
        // TODO: Handle debug locations.
        debug_locations: Vec::new(),
        safepoint_slots: env.safepoint_slots,
        stats: env.stats,
    })
}<|MERGE_RESOLUTION|>--- conflicted
+++ resolved
@@ -1490,14 +1490,12 @@
                     // `free_after_curr_inst` instead, to ensure that it isn't used as
                     // a scratch register.
                     self.free_after_curr_inst.insert(preg);
-<<<<<<< HEAD
-=======
                 } else {
                     // Something is still in the clobber.
                     // After this instruction, it's no longer a clobber.
                     // Add it back to the LRU.
+                    trace!("Something is still in the clobber {:?}. Adding it back to the LRU directly.", preg);
                     self.lrus[preg.class()].append_and_poke(preg);
->>>>>>> 7f26dc64
                 }
             }
         }
