--- conflicted
+++ resolved
@@ -207,15 +207,6 @@
             inst_pre_edits: VecDeque::new(),
             inst_post_edits: VecDeque::new(),
             free_after_curr_inst: PartedByRegClass { items: [PRegSet::empty(), PRegSet::empty(), PRegSet::empty()] },
-<<<<<<< HEAD
-            vregs_allocd_in_curr_inst: HashSet::with_capacity(func.num_vregs()),
-            use_vregs_saved_and_restored_in_curr_inst: HashSet::with_capacity(func.num_vregs()),
-            freed_def_pregs: PartedByRegClass { items: [PRegSet::empty(), PRegSet::empty(), PRegSet::empty()] },
-            vregs_first_seen_in_curr_inst: HashSet::with_capacity(func.num_vregs()),
-            inst_needs_scratch_reg: PartedByRegClass { items: [false, false, false] },
-            reused_input_to_reuse_op: vec![usize::MAX; max_operand_len as usize],
-            vregs_in_curr_inst: HashSet::with_capacity(func.num_vregs()),
-=======
             vregs_allocd_in_curr_inst: BitSet::with_capacity(func.num_vregs()),
             use_vregs_saved_and_restored_in_curr_inst: BitSet::with_capacity(func.num_vregs()),
             freed_def_pregs: PartedByRegClass { items: [PRegSet::empty(), PRegSet::empty(), PRegSet::empty()] },
@@ -223,7 +214,6 @@
             inst_needs_scratch_reg: PartedByRegClass { items: [false, false, false] },
             reused_input_to_reuse_op: vec![usize::MAX; max_operand_len as usize],
             vregs_in_curr_inst: BitSet::with_capacity(func.num_vregs()),
->>>>>>> 832eeb41
             pregs_allocd_in_curr_inst: PRegSet::empty(),
             dedicated_scratch_regs: PartedByRegClass { items: [
                 env.scratch_by_class[0],
