--- conflicted
+++ resolved
@@ -1592,22 +1592,17 @@
     options: &RegallocOptions,
 ) -> Result<Output, RegAllocError> {
     match options.algorithm {
-<<<<<<< HEAD
         Algorithm::Ion => {
             let mut ctx = Ctx::default();
             run_with_ctx(func, env, options, &mut ctx)?;
             Ok(ctx.output)
         }
-=======
-        Algorithm::Ion => ion::run(func, env, options.verbose_log, options.validate_ssa),
->>>>>>> e684ee56
         Algorithm::Fastalloc => {
             fastalloc::run(func, env, options.verbose_log, options.validate_ssa)
         }
     }
 }
 
-<<<<<<< HEAD
 /// Run the allocator.
 pub fn run_with_ctx<F: Function>(
     func: &F,
@@ -1618,8 +1613,6 @@
     ion::run(func, env, ctx, options.verbose_log, options.validate_ssa)
 }
 
-=======
->>>>>>> e684ee56
 #[derive(Clone, Copy, Debug, Default)]
 pub enum Algorithm {
     #[default]
@@ -1638,7 +1631,6 @@
 
     /// The register allocation algorithm to be used.
     pub algorithm: Algorithm,
-<<<<<<< HEAD
 }
 
 pub(crate) trait VecExt<T> {
@@ -1669,6 +1661,4 @@
         self.reserve(cap);
         self
     }
-=======
->>>>>>> e684ee56
 }