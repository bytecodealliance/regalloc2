--- conflicted
+++ resolved
@@ -47,7 +47,6 @@
 pub(crate) mod moves;
 pub(crate) mod postorder;
 pub mod ssa;
-pub(crate) mod fastalloc;
 
 #[macro_use]
 mod index;
@@ -1580,13 +1579,6 @@
     env: &MachineEnv,
     options: &RegallocOptions,
 ) -> Result<Output, RegAllocError> {
-<<<<<<< HEAD
-    if options.use_fastalloc {
-        fastalloc::run(func, env, options.verbose_log, options.validate_ssa)
-    } else {
-        ion::run(func, env, options.verbose_log, options.validate_ssa)
-    }
-=======
     match options.algorithm {
         Algorithm::Ion => ion::run(func, env, options.verbose_log, options.validate_ssa),
         Algorithm::Fastalloc => {
@@ -1600,7 +1592,6 @@
     #[default]
     Ion,
     Fastalloc,
->>>>>>> e684ee56
 }
 
 /// Options for allocation.
@@ -1612,11 +1603,6 @@
     /// Run the SSA validator before allocating registers.
     pub validate_ssa: bool,
 
-<<<<<<< HEAD
-    /// Run the SSRA algorithm
-    pub use_fastalloc: bool,
-=======
     /// The register allocation algorithm to be used.
     pub algorithm: Algorithm,
->>>>>>> e684ee56
 }